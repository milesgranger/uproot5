--- conflicted
+++ resolved
@@ -280,48 +280,6 @@
     """
     Split a path with a colon into a file path and an object-in-file path.
     """
-<<<<<<< HEAD
-
-    # TODO: once fsspec is added as a dependency, this try/except can be removed and the old function can be deleted
-
-    # TODO: rename path for URI or URL (confusing, here the input "path" can also include schema, etc.)
-    try:
-        import fsspec.utils
-
-        # remove whitespace
-        path = path.rstrip()
-        path = path.lstrip()
-
-        # split url into parts
-        parsed_url = fsspec.utils.urlsplit(path)
-
-        parts = parsed_url.path.split(":")
-        if len(parts) == 1:
-            obj = None
-        elif len(parts) == 2:
-            obj = parts[1]
-            # remove the object from the path (including the colon)
-            path = path[: -len(obj) - 1]
-            obj.lstrip()
-        else:
-            raise ValueError(
-                f"too many colons in file path: {path} for url {parsed_url}"
-            )
-
-        return path, obj
-        # path does not include the scheme, etc
-
-    except ImportError:
-        return _file_object_path_split_use_when_fsspec_not_installed(path)
-
-
-def _file_object_path_split_use_when_fsspec_not_installed(path):
-    """
-    Split a path with a colon into a file path and an object-in-file path.
-    """
-    path = regularize_path(path)
-=======
->>>>>>> 933f5e36
 
     # remove whitespace
     path = path.strip()
