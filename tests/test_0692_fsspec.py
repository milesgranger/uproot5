# BSD 3-Clause License; see https://github.com/scikit-hep/uproot4/blob/main/LICENSE

import pytest

import uproot
import uproot.source.fsspec

import skhep_testdata


@pytest.mark.network
def test_open_fsspec_http():
    with uproot.open(
        "https://github.com/scikit-hep/scikit-hep-testdata/raw/v0.4.33/src/skhep_testdata/data/uproot-issue121.root",
<<<<<<< HEAD
        handler=uproot.source.fsspec.FSSpecSource,
=======
        http_handler=uproot.source.fsspec.FSSpecSource,
>>>>>>> 576fbdbb
    ) as f:
        data = f["Events/MET_pt"].array(library="np")
        assert len(data) == 40


@pytest.mark.network
def test_open_fsspec_github():
<<<<<<< HEAD
    with uproot.open(
        "github://scikit-hep:scikit-hep-testdata@v0.4.33/src/skhep_testdata/data/uproot-issue121.root",
        handler=uproot.source.fsspec.FSSpecSource,
=======
    pytest.skip(
        "skipping due to GitHub API rate limitations - this should work fine - see https://github.com/scikit-hep/uproot5/pull/973 for details"
    )
    with uproot.open(
        "github://scikit-hep:scikit-hep-testdata@v0.4.33/src/skhep_testdata/data/uproot-issue121.root",
        http_handler=uproot.source.fsspec.FSSpecSource,
>>>>>>> 576fbdbb
    ) as f:
        data = f["Events/MET_pt"].array(library="np")
        assert len(data) == 40


def test_open_fsspec_local(tmp_path):
    local_path = skhep_testdata.data_path("uproot-issue121.root")

    with uproot.open(
        local_path,
        handler=uproot.source.fsspec.FSSpecSource,
    ) as f:
        data = f["Events/MET_pt"].array(library="np")
        assert len(data) == 40


@pytest.mark.network
def test_open_fsspec_s3():
    pytest.importorskip("s3fs")

    with uproot.open(
        "s3://pivarski-princeton/pythia_ppZee_run17emb.picoDst.root:PicoDst",
        anon=True,
        handler=uproot.source.fsspec.FSSpecSource,
    ) as f:
        data = f["Event/Event.mEventId"].array(library="np")
        assert len(data) == 8004


@pytest.mark.network
@pytest.mark.xrootd
def test_open_fsspec_xrootd():
    pytest.importorskip("XRootD")
    with uproot.open(
        "root://eospublic.cern.ch//eos/root-eos/cms_opendata_2012_nanoaod/Run2012B_DoubleMuParked.root",
        handler=uproot.source.fsspec.FSSpecSource,
    ) as f:
        data = f["Events/run"].array(library="np", entry_stop=20)
        assert len(data) == 20
        assert (data == 194778).all()<|MERGE_RESOLUTION|>--- conflicted
+++ resolved
@@ -12,11 +12,7 @@
 def test_open_fsspec_http():
     with uproot.open(
         "https://github.com/scikit-hep/scikit-hep-testdata/raw/v0.4.33/src/skhep_testdata/data/uproot-issue121.root",
-<<<<<<< HEAD
         handler=uproot.source.fsspec.FSSpecSource,
-=======
-        http_handler=uproot.source.fsspec.FSSpecSource,
->>>>>>> 576fbdbb
     ) as f:
         data = f["Events/MET_pt"].array(library="np")
         assert len(data) == 40
@@ -24,18 +20,12 @@
 
 @pytest.mark.network
 def test_open_fsspec_github():
-<<<<<<< HEAD
-    with uproot.open(
-        "github://scikit-hep:scikit-hep-testdata@v0.4.33/src/skhep_testdata/data/uproot-issue121.root",
-        handler=uproot.source.fsspec.FSSpecSource,
-=======
     pytest.skip(
         "skipping due to GitHub API rate limitations - this should work fine - see https://github.com/scikit-hep/uproot5/pull/973 for details"
     )
     with uproot.open(
         "github://scikit-hep:scikit-hep-testdata@v0.4.33/src/skhep_testdata/data/uproot-issue121.root",
-        http_handler=uproot.source.fsspec.FSSpecSource,
->>>>>>> 576fbdbb
+        handler=uproot.source.fsspec.FSSpecSource,
     ) as f:
         data = f["Events/MET_pt"].array(library="np")
         assert len(data) == 40
