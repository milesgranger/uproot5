# BSD 3-Clause License; see https://github.com/scikit-hep/uproot4/blob/main/LICENSE

import pytest

import uproot
import uproot.source.fsspec

import skhep_testdata


@pytest.mark.network
def test_open_fsspec_http():
    with uproot.open(
<<<<<<< HEAD
        "https://github.com/CoffeaTeam/coffea/raw/master/tests/samples/nano_dy.root",
        handler=uproot.source.fsspec.FSSpecSource,
=======
        "https://github.com/scikit-hep/scikit-hep-testdata/raw/v0.4.33/src/skhep_testdata/data/uproot-issue121.root",
        http_handler=uproot.source.fsspec.FSSpecSource,
>>>>>>> 18ba4f4b
    ) as f:
        data = f["Events/MET_pt"].array(library="np")
        assert len(data) == 40


@pytest.mark.network
def test_open_fsspec_github():
    with uproot.open(
<<<<<<< HEAD
        "github://CoffeaTeam:coffea@master/tests/samples/nano_dy.root",
        handler=uproot.source.fsspec.FSSpecSource,
=======
        "github://scikit-hep:scikit-hep-testdata@v0.4.33/src/skhep_testdata/data/uproot-issue121.root",
        http_handler=uproot.source.fsspec.FSSpecSource,
>>>>>>> 18ba4f4b
    ) as f:
        data = f["Events/MET_pt"].array(library="np")
        assert len(data) == 40


def test_open_fsspec_local(tmp_path):
    local_path = skhep_testdata.data_path("uproot-issue121.root")

    with uproot.open(
        local_path,
        handler=uproot.source.fsspec.FSSpecSource,
    ) as f:
        data = f["Events/MET_pt"].array(library="np")
        assert len(data) == 40


@pytest.mark.network
def test_open_fsspec_s3():
    pytest.importorskip("s3fs")

    with uproot.open(
        "s3://pivarski-princeton/pythia_ppZee_run17emb.picoDst.root:PicoDst",
        anon=True,
        handler=uproot.source.fsspec.FSSpecSource,
    ) as f:
        data = f["Event/Event.mEventId"].array(library="np")
        assert len(data) == 8004


@pytest.mark.network
@pytest.mark.xrootd
def test_open_fsspec_xrootd():
    pytest.importorskip("XRootD")
    with uproot.open(
        "root://eospublic.cern.ch//eos/root-eos/cms_opendata_2012_nanoaod/Run2012B_DoubleMuParked.root",
        handler=uproot.source.fsspec.FSSpecSource,
    ) as f:
        data = f["Events/run"].array(library="np", entry_stop=20)
        assert len(data) == 20
        assert (data == 194778).all()<|MERGE_RESOLUTION|>--- conflicted
+++ resolved
@@ -11,13 +11,8 @@
 @pytest.mark.network
 def test_open_fsspec_http():
     with uproot.open(
-<<<<<<< HEAD
-        "https://github.com/CoffeaTeam/coffea/raw/master/tests/samples/nano_dy.root",
+        "https://github.com/scikit-hep/scikit-hep-testdata/raw/v0.4.33/src/skhep_testdata/data/uproot-issue121.root",
         handler=uproot.source.fsspec.FSSpecSource,
-=======
-        "https://github.com/scikit-hep/scikit-hep-testdata/raw/v0.4.33/src/skhep_testdata/data/uproot-issue121.root",
-        http_handler=uproot.source.fsspec.FSSpecSource,
->>>>>>> 18ba4f4b
     ) as f:
         data = f["Events/MET_pt"].array(library="np")
         assert len(data) == 40
@@ -26,13 +21,8 @@
 @pytest.mark.network
 def test_open_fsspec_github():
     with uproot.open(
-<<<<<<< HEAD
-        "github://CoffeaTeam:coffea@master/tests/samples/nano_dy.root",
+        "github://scikit-hep:scikit-hep-testdata@v0.4.33/src/skhep_testdata/data/uproot-issue121.root",
         handler=uproot.source.fsspec.FSSpecSource,
-=======
-        "github://scikit-hep:scikit-hep-testdata@v0.4.33/src/skhep_testdata/data/uproot-issue121.root",
-        http_handler=uproot.source.fsspec.FSSpecSource,
->>>>>>> 18ba4f4b
     ) as f:
         data = f["Events/MET_pt"].array(library="np")
         assert len(data) == 40
